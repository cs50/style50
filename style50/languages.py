--- conflicted
+++ resolved
@@ -15,13 +15,8 @@
 
     astyle = [
         "astyle", "--ascii", "--add-braces", "--break-one-line-headers",
-<<<<<<< HEAD
         "--align-pointer=name", "--pad-comma", "--unpad-paren",
-        "--pad-header", "--pad-oper", "--max-code-length=100",
-=======
-        "--align-pointer=name", "--pad-comma",
         "--pad-header", "--pad-oper", "--max-code-length=132",
->>>>>>> cfa17e4d
         "--convert-tabs", "--indent=spaces=4",
         "--indent-continuation=1", "--indent-switches",
         "--lineend=linux", "--min-conditional-indent=1",
